package cmd

import (
	"fmt"
	"io/ioutil"
	"net/url"
	"os"
	"runtime"
	"strings"

	"github.com/pkg/browser"
)

// LinuxDistribution is of type int
type LinuxDistribution int

const (
	// Unknown is the catch-all distro
	Unknown LinuxDistribution = iota
	// Ubuntu distribution
	Ubuntu
	// Arch linux distribution
	Arch
	// RedHat linux distribution
	RedHat
	// Debian distribution
	Debian
<<<<<<< HEAD
	// Gentoo distribution
	Gentoo
=======
	// Zorin distribution
	Zorin
>>>>>>> b997becb
)

// DistroInfo contains all the information relating to a linux distribution
type DistroInfo struct {
	Distribution  LinuxDistribution
	Description   string
	Release       string
	Codename      string
	DistributorID string
	DiscoveredBy  string
}

// GetLinuxDistroInfo returns information about the running linux distribution
func GetLinuxDistroInfo() *DistroInfo {
	result := &DistroInfo{Distribution: Unknown}
	program := NewProgramHelper()
	// Does lsb_release exist?

	lsbRelease := program.FindProgram("lsb_release")
	if lsbRelease != nil {
		stdout, _, _, err := lsbRelease.Run("-a")
		if err != nil {
			return result
		}
		result.DiscoveredBy = "lsb"
		for _, line := range strings.Split(stdout, "\n") {
			if strings.Contains(line, ":") {
				// Iterate lines a
				details := strings.Split(line, ":")
				key := strings.TrimSpace(details[0])
				value := strings.TrimSpace(details[1])
				switch key {
				case "Distributor ID":
					result.DistributorID = value
					switch value {
					case "Ubuntu":
						result.Distribution = Ubuntu
					case "Arch", "ManjaroLinux":
						result.Distribution = Arch
					case "Debian":
						result.Distribution = Debian
<<<<<<< HEAD
					case "Gentoo":
						result.Distribution = Gentoo
=======
					case "Zorin":
						result.Distribution = Zorin
>>>>>>> b997becb
					}
				case "Description":
					result.Description = value
				case "Release":
					result.Release = value
				case "Codename":
					result.Codename = value
				}
			}
		}
		// check if /etc/os-release exists
	} else if _, err := os.Stat("/etc/os-release"); !os.IsNotExist(err) {
		// Default value
		osName := "Unknown"
		version := ""
		// read /etc/os-release
		osRelease, _ := ioutil.ReadFile("/etc/os-release")
		// Split into lines
		lines := strings.Split(string(osRelease), "\n")
		// Iterate lines
		for _, line := range lines {
			// Split each line by the equals char
			splitLine := strings.SplitN(line, "=", 2)
			// Check we have
			if len(splitLine) != 2 {
				continue
			}
			switch splitLine[0] {
			case "NAME":
				osName = strings.Trim(splitLine[1], "\"")
			case "VERSION_ID":
				version = strings.Trim(splitLine[1], "\"")
			}

		}
		// Check distro name against list of distros
		result.Release = version
		result.DiscoveredBy = "os-release"
		switch osName {
		case "Fedora":
			result.Distribution = RedHat
		case "CentOS":
			result.Distribution = RedHat
		case "Arch Linux":
			result.Distribution = Arch
		case "Debian GNU/Linux":
			result.Distribution = Debian
		case "Gentoo/Linux":
			result.Distribution = Gentoo
		default:
			result.Distribution = Unknown
			result.DistributorID = osName
		}
	}
	return result
}

// EqueryInstalled uses equery to see if a package is installed
func EqueryInstalled(packageName string) (bool, error) {
	program := NewProgramHelper()
	equery := program.FindProgram("equery")
	if equery == nil {
		return false, fmt.Errorf("cannont check dependencies: equery not found")
	}
	_, _, exitCode, _ := equery.Run("l", packageName)
	return exitCode == 0, nil
}

// DpkgInstalled uses dpkg to see if a package is installed
func DpkgInstalled(packageName string) (bool, error) {
	program := NewProgramHelper()
	dpkg := program.FindProgram("dpkg")
	if dpkg == nil {
		return false, fmt.Errorf("cannot check dependencies: dpkg not found")
	}
	_, _, exitCode, _ := dpkg.Run("-L", packageName)
	return exitCode == 0, nil
}

// PacmanInstalled uses pacman to see if a package is installed.
func PacmanInstalled(packageName string) (bool, error) {
	program := NewProgramHelper()
	pacman := program.FindProgram("pacman")
	if pacman == nil {
		return false, fmt.Errorf("cannot check dependencies: pacman not found")
	}
	_, _, exitCode, _ := pacman.Run("-Qs", packageName)
	return exitCode == 0, nil
}

// RpmInstalled uses rpm to see if a package is installed
func RpmInstalled(packageName string) (bool, error) {
	program := NewProgramHelper()
	rpm := program.FindProgram("rpm")
	if rpm == nil {
		return false, fmt.Errorf("cannot check dependencies: rpm not found")
	}
	_, _, exitCode, _ := rpm.Run("--query", packageName)
	return exitCode == 0, nil
}

// RequestSupportForDistribution promts the user to submit a request to support their
// currently unsupported distribution
func RequestSupportForDistribution(distroInfo *DistroInfo, libraryName string) error {
	var logger = NewLogger()
	defaultError := fmt.Errorf("unable to check libraries on distribution '%s'. Please ensure that the '%s' equivalent is installed", distroInfo.DistributorID, libraryName)

	logger.Yellow("Distribution '%s' is not currently supported, but we would love to!", distroInfo.DistributorID)
	q := fmt.Sprintf("Would you like to submit a request to support distribution '%s'?", distroInfo.DistributorID)
	result := Prompt(q, "yes")
	if strings.ToLower(result) != "yes" {
		return defaultError
	}

	title := fmt.Sprintf("Support Distribution '%s'", distroInfo.DistributorID)

	var str strings.Builder

	gomodule, exists := os.LookupEnv("GO111MODULE")
	if !exists {
		gomodule = "(Not Set)"
	}

	str.WriteString("\n| Name   | Value |\n| ----- | ----- |\n")
	str.WriteString(fmt.Sprintf("| Wails Version | %s |\n", Version))
	str.WriteString(fmt.Sprintf("| Go Version    | %s |\n", runtime.Version()))
	str.WriteString(fmt.Sprintf("| Platform      | %s |\n", runtime.GOOS))
	str.WriteString(fmt.Sprintf("| Arch          | %s |\n", runtime.GOARCH))
	str.WriteString(fmt.Sprintf("| GO111MODULE   | %s |\n", gomodule))
	str.WriteString(fmt.Sprintf("| Distribution ID   | %s |\n", distroInfo.DistributorID))
	str.WriteString(fmt.Sprintf("| Distribution Version   | %s |\n", distroInfo.Release))
	str.WriteString(fmt.Sprintf("| Discovered by   | %s |\n", distroInfo.DiscoveredBy))

	body := fmt.Sprintf("**Description**\nDistribution '%s' is currently unsupported.\n\n**Further Information**\n\n%s\n\n*Please add any extra information here, EG: libraries that are needed to make the distribution work, or commands to install them*", distroInfo.DistributorID, str.String())
	fullURL := "https://github.com/wailsapp/wails/issues/new?"
	params := "title=" + title + "&body=" + body

	fmt.Println("Opening browser to file request.")
	browser.OpenURL(fullURL + url.PathEscape(params))
	return nil

}<|MERGE_RESOLUTION|>--- conflicted
+++ resolved
@@ -25,13 +25,11 @@
 	RedHat
 	// Debian distribution
 	Debian
-<<<<<<< HEAD
 	// Gentoo distribution
 	Gentoo
-=======
 	// Zorin distribution
 	Zorin
->>>>>>> b997becb
+
 )
 
 // DistroInfo contains all the information relating to a linux distribution
@@ -73,13 +71,10 @@
 						result.Distribution = Arch
 					case "Debian":
 						result.Distribution = Debian
-<<<<<<< HEAD
 					case "Gentoo":
 						result.Distribution = Gentoo
-=======
 					case "Zorin":
 						result.Distribution = Zorin
->>>>>>> b997becb
 					}
 				case "Description":
 					result.Description = value
