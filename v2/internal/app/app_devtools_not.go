//go:build !devtools

package app

<<<<<<< HEAD
=======
// IsDevtoolsEnabled returns true if devtools should be enabled
>>>>>>> 946b6020
// Note: devtools flag is also added in debug builds
func IsDevtoolsEnabled() bool {
	return false
}<|MERGE_RESOLUTION|>--- conflicted
+++ resolved
@@ -2,10 +2,7 @@
 
 package app
 
-<<<<<<< HEAD
-=======
 // IsDevtoolsEnabled returns true if devtools should be enabled
->>>>>>> 946b6020
 // Note: devtools flag is also added in debug builds
 func IsDevtoolsEnabled() bool {
 	return false
