--- conflicted
+++ resolved
@@ -590,13 +590,10 @@
 	if w.impl == nil {
 		return
 	}
-<<<<<<< HEAD
-=======
 	if w.options.HideOnClose {
 		invokeSync(func() { w.Hide() })
 		return
 	}
->>>>>>> adb7ddf8
 	invokeSync(w.impl.close)
 }
 
