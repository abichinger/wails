--- conflicted
+++ resolved
@@ -14,39 +14,21 @@
 
 Application interface methods
 
-<<<<<<< HEAD
-| Method                                                        | Windows | Linux | Mac | Notes |
-|---------------------------------------------------------------|---------|-------|-----|-------|
-| run() error                                                   | Y       |       | Y   |       |
-| destroy()                                                     |         |       | Y   |       |
-| setApplicationMenu(menu *Menu)                                | Y       |       | Y   |       |
-| name() string                                                 |         |       | Y   |       |
-| getCurrentWindowID() uint                                     | Y       |       | Y   |       |
-| showAboutDialog(name string, description string, icon []byte) |         |       | Y   |       |
-| setIcon(icon []byte)                                          | -       |       | Y   |       |
-| on(id uint)                                                   |         |       | Y   |       |
-| dispatchOnMainThread(fn func())                               | Y       |       | Y   |       |
-| hide()                                                        | Y       |       | Y   |       |
-| show()                                                        | Y       |       | Y   |       |
-| getPrimaryScreen() (*Screen, error)                           |         |       | Y   |       |
-| getScreens() ([]*Screen, error)                               |         |       | Y   |       |
-=======
 | Method                                                        | Windows | Linux | Mac | Notes                        |
 |---------------------------------------------------------------|---------|-------|-----|------------------------------|
-| run() error                                                   |         | Y     | Y   |                              |
+| run() error                                                   | Y       | Y     | Y   |                              |
 | destroy()                                                     |         | Y     | Y   |                              |
-| setApplicationMenu(menu *Menu)                                |         |       | Y   |                              |
+| setApplicationMenu(menu *Menu)                                | Y       |       | Y   |                              |
 | name() string                                                 |         |       | Y   |                              |
-| getCurrentWindowID() uint                                     |         | Y     | Y   |                              |
+| getCurrentWindowID() uint                                     | Y       | Y     | Y   |                              |
 | showAboutDialog(name string, description string, icon []byte) |         | Y     | Y   | [linux] No icon possible yet |
-| setIcon(icon []byte)                                          |         |       | Y   |                              |
+| setIcon(icon []byte)                                          | -       |       | Y   |                              |
 | on(id uint)                                                   |         |       | Y   |                              |
 | dispatchOnMainThread(fn func())                               | Y       | Y     | Y   |                              |
 | hide()                                                        | Y       |       | Y   |                              |
 | show()                                                        | Y       |       | Y   |                              |
 | getPrimaryScreen() (*Screen, error)                           |         | Y     | Y   |                              |
 | getScreens() ([]*Screen, error)                               |         | Y     | Y   |                              |
->>>>>>> 9da5df35
 
 ## Webview Window
 
@@ -54,62 +36,14 @@
 
 | Method                                             | Windows | Linux | Mac | Notes                                    |
 |----------------------------------------------------|---------|-------|-----|------------------------------------------|
-<<<<<<< HEAD
-| center()                                           | Y       |       | Y   |                                          |
-| close()                                            | Y       |       | Y   |                                          |
-| destroy()                                          |         |       | Y   |                                          |
-| execJS(js string)                                  | Y       |       | Y   |                                          |
-| focus()                                            | Y       |       | Y   |                                          |
-| forceReload()                                      |         |       | Y   |                                          |
-| fullscreen()                                       | Y       |       | Y   |                                          |
-| getScreen() (*Screen, error)                       | Y       |       | Y   |                                          |
-| getZoom() float64                                  |         |       | Y   |                                          |
-| height() int                                       | Y       |       | Y   |                                          |
-| hide()                                             | Y       |       | Y   |                                          |
-| isFullscreen() bool                                | Y       |       | Y   |                                          |
-| isMaximised() bool                                 | Y       |       | Y   |                                          |
-| isMinimised() bool                                 | Y       |       | Y   |                                          |
-| maximise()                                         | Y       |       | Y   |                                          |
-| minimise()                                         | Y       |       | Y   |                                          |
-| nativeWindowHandle() (uintptr, error)              | Y       |       | Y   |                                          |
-| on(eventID uint)                                   | Y       |       | Y   |                                          |
-| openContextMenu(menu *Menu, data *ContextMenuData) | Y       |       | Y   |                                          |
-| position() (int, int)                              | Y       |       | Y   |                                          |
-| reload()                                           | Y       |       | Y   |                                          |
-| run()                                              | Y       |       | Y   |                                          |
-| setAlwaysOnTop(alwaysOnTop bool)                   | Y       |       | Y   |                                          |
-| setBackgroundColour(color RGBA)                    | Y       |       | Y   |                                          |
-| setFrameless(bool)                                 |         |       | Y   |                                          |
-| setFullscreenButtonEnabled(enabled bool)           | -       |       | Y   | There is no fullscreen button in Windows |
-| setHTML(html string)                               | Y       |       | Y   |                                          |
-| setMaxSize(width, height int)                      | Y       |       | Y   |                                          |
-| setMinSize(width, height int)                      | Y       |       | Y   |                                          |
-| setPosition(x int, y int)                          | Y       |       | Y   |                                          |
-| setResizable(resizable bool)                       | Y       |       | Y   |                                          |
-| setSize(width, height int)                         | Y       |       | Y   |                                          |
-| setTitle(title string)                             | Y       |       | Y   |                                          |
-| setURL(url string)                                 | Y       |       | Y   |                                          |
-| setZoom(zoom float64)                              | Y       |       | Y   |                                          |
-| show()                                             | Y       |       | Y   |                                          |
-| size() (int, int)                                  | Y       |       | Y   |                                          |
-| toggleDevTools()                                   | Y       |       | Y   |                                          |
-| unfullscreen()                                     | Y       |       | Y   |                                          |
-| unmaximise()                                       | Y       |       | Y   |                                          |
-| unminimise()                                       | Y       |       | Y   |                                          |
-| width() int                                        | Y       |       | Y   |                                          |
-| zoom()                                             |         |       | Y   |                                          |
-| zoomIn()                                           | Y       |       | Y   |                                          |
-| zoomOut()                                          | Y       |       | Y   |                                          |
-| zoomReset()                                        | Y       |       | Y   |                                          |
-=======
 | center()                                           | Y       | Y     | Y   |                                          |
-| close()                                            |         | Y     | Y   |                                          |
+| close()                                            | y       | Y     | Y   |                                          |
 | destroy()                                          |         | Y     | Y   |                                          |
-| execJS(js string)                                  |         | Y     | Y   |                                          |
+| execJS(js string)                                  | y       | Y     | Y   |                                          |
 | focus()                                            | Y       | Y     |     |                                          |
 | forceReload()                                      |         | Y     | Y   |                                          |
 | fullscreen()                                       | Y       | Y     | Y   |                                          |
-| getScreen() (*Screen, error)                       |         | Y     | Y   |                                          |
+| getScreen() (*Screen, error)                       | y       | Y     | Y   |                                          |
 | getZoom() float64                                  |         | Y     | Y   |                                          |
 | height() int                                       | Y       | Y     | Y   |                                          |
 | hide()                                             | Y       | Y     | Y   |                                          |
@@ -119,36 +53,35 @@
 | maximise()                                         | Y       | Y     | Y   |                                          |
 | minimise()                                         | Y       | Y     | Y   |                                          |
 | nativeWindowHandle() (uintptr, error)              | Y       | Y     |     |                                          |
-| on(eventID uint)                                   |         |       | Y   |                                          |
-| openContextMenu(menu *Menu, data *ContextMenuData) |         |       | Y   |                                          |
+| on(eventID uint)                                   | y       |       | Y   |                                          |
+| openContextMenu(menu *Menu, data *ContextMenuData) | y       |       | Y   |                                          |
 | position() (int, int)                              | Y       | Y     | Y   |                                          |
-| reload()                                           |         | Y     | Y   |                                          |
+| reload()                                           | y       | Y     | Y   |                                          |
 | run()                                              | Y       | Y     | Y   |                                          |
 | setAlwaysOnTop(alwaysOnTop bool)                   | Y       | Y     | Y   |                                          |
 | setBackgroundColour(color RGBA)                    | Y       | Y     | Y   |                                          |
 | setFrameless(bool)                                 |         | Y     | Y   |                                          |
 | setFullscreenButtonEnabled(enabled bool)           | -       | Y     | Y   | There is no fullscreen button in Windows |
-| setHTML(html string)                               |         | Y     | Y   |                                          |
+| setHTML(html string)                               | Y       | Y     | Y   |                                          |
 | setMaxSize(width, height int)                      | Y       | Y     | Y   |                                          |
 | setMinSize(width, height int)                      | Y       | Y     | Y   |                                          |
 | setPosition(x int, y int)                          | Y       | Y     | Y   |                                          |
 | setResizable(resizable bool)                       | Y       | Y     | Y   |                                          |
 | setSize(width, height int)                         | Y       | Y     | Y   |                                          |
 | setTitle(title string)                             | Y       | Y     | Y   |                                          |
-| setURL(url string)                                 |         | Y     | Y   |                                          |
-| setZoom(zoom float64)                              |         | Y     | Y   |                                          |
+| setURL(url string)                                 | Y       | Y     | Y   |                                          |
+| setZoom(zoom float64)                              | Y       | Y     | Y   |                                          |
 | show()                                             | Y       | Y     | Y   |                                          |
 | size() (int, int)                                  | Y       | Y     | Y   |                                          |
-| toggleDevTools()                                   |         | Y     | Y   |                                          |
+| toggleDevTools()                                   | Y       | Y     | Y   |                                          |
 | unfullscreen()                                     | Y       | Y     | Y   |                                          |
 | unmaximise()                                       | Y       | Y     | Y   |                                          |
 | unminimise()                                       | Y       | Y     | Y   |                                          |
 | width() int                                        | Y       | Y     | Y   |                                          |
 | zoom()                                             |         | Y     | Y   |                                          |
-| zoomIn()                                           |         | Y     | Y   |                                          |
-| zoomOut()                                          |         | Y     | Y   |                                          |
-| zoomReset()                                        |         | Y     | Y   |                                          |
->>>>>>> 9da5df35
+| zoomIn()                                           | Y       | Y     | Y   |                                          |
+| zoomOut()                                          | Y       | Y     | Y   |                                          |
+| zoomReset()                                        | Y       | Y     | Y   |                                          |
 
 ## Runtime
 
@@ -156,11 +89,7 @@
 
 | Feature | Windows | Linux | Mac | Notes |
 |---------|---------|-------|-----|-------|
-<<<<<<< HEAD
-| Quit    | Y       |       | Y   |       |
-=======
-| Quit    |         | Y     | Y   |       |
->>>>>>> 9da5df35
+| Quit    | Y       | Y     | Y   |       |
 | Hide    | Y       |       | Y   |       |
 | Show    | Y       |       | Y   |       |
 
@@ -200,51 +129,14 @@
 
 | Feature    | Windows | Linux | Mac | Notes |
 |------------|---------|-------|-----|-------|
-<<<<<<< HEAD
-| GetAll     | Y       |       | Y   |       |
-| GetPrimary | Y       |       | Y   |       |
-| GetCurrent | Y       |       | Y   |       |
-=======
-| GetAll     |         | Y     | Y   |       |
-| GetPrimary |         | Y     | Y   |       |
-| GetCurrent |         | Y     | Y   |       |
->>>>>>> 9da5df35
+| GetAll     | Y       | Y     | Y   |       |
+| GetPrimary | Y       | Y     | Y   |       |
+| GetCurrent | Y       | Y     | Y   |       |
 
 ### Window
 
 | Feature             | Windows | Linux | Mac | Notes                                                                                |
 |---------------------|---------|-------|-----|--------------------------------------------------------------------------------------|
-<<<<<<< HEAD
-| SetTitle            | Y       |       | Y   |                                                                                      |
-| SetSize             | Y       |       | Y   |                                                                                      |
-| Size                | Y       |       | Y   |                                                                                      |
-| SetPosition         | Y       |       | Y   |                                                                                      |
-| Position            | Y       |       | Y   |                                                                                      |
-| Focus               | Y       |       | Y   |                                                                                      |
-| FullScreen          | Y       |       | Y   |                                                                                      |
-| UnFullscreen        | Y       |       | Y   |                                                                                      |
-| Minimise            | Y       |       | Y   |                                                                                      |
-| UnMinimise          | Y       |       | Y   |                                                                                      |
-| Maximise            | Y       |       | Y   |                                                                                      |
-| UnMaximise          | Y       |       | Y   |                                                                                      |
-| Show                | Y       |       | Y   |                                                                                      |
-| Hide                | Y       |       | Y   |                                                                                      |
-| Center              | Y       |       | Y   |                                                                                      |
-| SetBackgroundColour | Y       |       | Y   | https://github.com/MicrosoftEdge/WebView2Feedback/issues/1621#issuecomment-938234294 |
-| SetAlwaysOnTop      | Y       |       | Y   |                                                                                      |
-| SetResizable        | Y       |       | Y   |                                                                                      |
-| SetMinSize          | Y       |       | Y   |                                                                                      |
-| SetMaxSize          | Y       |       | Y   |                                                                                      |
-| Width               | Y       |       | Y   |                                                                                      |
-| Height              | Y       |       | Y   |                                                                                      |
-| ZoomIn              | Y       |       | Y   | Increase view scale                                                                  |
-| ZoomOut             | Y       |       | Y   | Decrease view scale                                                                  |
-| ZoomReset           | Y       |       | Y   | Reset view scale                                                                     |
-| GetZoom             | Y       |       | Y   | Get current view scale                                                               |
-| SetZoom             | Y       |       | Y   | Set view scale                                                                       |
-| Screen              | Y       |       | Y   | Get screen for window                                                                |
-=======
-|                     |         |       |     |                                                                                      |
 | SetTitle            | Y       | Y     | Y   |                                                                                      |
 | SetSize             | Y       | Y     | Y   |                                                                                      |
 | Size                | Y       | Y     | Y   |                                                                                      |
@@ -267,54 +159,18 @@
 | SetMaxSize          | Y       | Y     | Y   |                                                                                      |
 | Width               | Y       | Y     | Y   |                                                                                      |
 | Height              | Y       | Y     | Y   |                                                                                      |
-| ZoomIn              |         | Y     | Y   | Increase view scale                                                                  |
-| ZoomOut             |         | Y     | Y   | Decrease view scale                                                                  |
-| ZoomReset           |         | Y     | Y   | Reset view scale                                                                     |
-| GetZoom             |         | Y     | Y   | Get current view scale                                                               |
-| SetZoom             |         | Y     | Y   | Set view scale                                                                       |
-| Screen              |         | Y     | Y   | Get screen for window                                                                |
->>>>>>> 9da5df35
+| ZoomIn              | Y       | Y     | Y   | Increase view scale                                                                  |
+| ZoomOut             | Y       | Y     | Y   | Decrease view scale                                                                  |
+| ZoomReset           | Y       | Y     | Y   | Reset view scale                                                                     |
+| GetZoom             | Y       | Y     | Y   | Get current view scale                                                               |
+| SetZoom             | Y       | Y     | Y   | Set view scale                                                                       |
+| Screen              | Y       | Y     | Y   | Get screen for window                                                                |
 
 ### Window Options
 
 A 'Y' in the table below indicates that the option has been tested and is applied when the window is created.
 An 'X' indicates that the option is not supported by the platform.
 
-<<<<<<< HEAD
-| Feature                         | Windows | Linux | Mac | Notes                                      |
-|---------------------------------|---------|-------|-----|--------------------------------------------|
-| AlwaysOnTop                     | Y       |       |     |                                            |
-| BackgroundColour                | Y       |       |     |                                            |
-| BackgroundType                  |         |       |     | Acrylic seems to work but the others don't |
-| CSS                             | Y       |       |     |                                            |
-| DevToolsEnabled                 | Y       |       | Y   |                                            |
-| DisableResize                   | Y       |       |     |                                            |
-| EnableDragAndDrop               |         |       |     |                                            |
-| EnableFraudulentWebsiteWarnings |         |       |     |                                            |
-| Focused                         | Y       |       |     |                                            |
-| Frameless                       | Y       |       |     |                                            |
-| FullscreenButtonEnabled         | Y       |       |     |                                            |
-| Height                          | Y       |       |     |                                            |
-| Hidden                          | Y       |       |     |                                            |
-| HTML                            | Y       |       |     |                                            |
-| JS                              | Y       |       |     |                                            |
-| Mac                             | -       | -     |     |                                            |
-| MaxHeight                       | Y       |       |     |                                            |
-| MaxWidth                        | Y       |       |     |                                            |
-| MinHeight                       | Y       |       |     |                                            |
-| MinWidth                        | Y       |       |     |                                            |
-| Name                            | Y       |       |     |                                            |
-| OpenInspectorOnStartup          |         |       |     |                                            |
-| StartState                      | Y       |       |     |                                            |
-| Title                           | Y       |       |     |                                            |
-| URL                             | Y       |       |     |                                            |
-| Width                           | Y       |       |     |                                            |
-| Windows                         | Y       | -     | -   |                                            |
-| X                               | Y       |       |     |                                            |
-| Y                               | Y       |       |     |                                            |
-| Zoom                            |         |       |     |                                            |
-| ZoomControlEnabled              |         |       |     |                                            |
-=======
 | Feature                         | Windows | Linux | Mac | Notes                                             |
 |---------------------------------|---------|-------|-----|---------------------------------------------------|
 | Name                            |         |       |     |                                                   |
@@ -322,9 +178,9 @@
 | Width                           | Y       | Y     |     |                                                   |
 | Height                          | Y       | Y     |     |                                                   |
 | AlwaysOnTop                     | Y       | Y     |     |                                                   |
-| URL                             |         |       |     |                                                   |
+| URL                             | Y       |       |     |                                                   |
 | DisableResize                   | Y       | Y     |     |                                                   |
-| Frameless                       |         | Y     |     |                                                   |
+| Frameless                       | Y       | Y     |     |                                                   |
 | MinWidth                        | Y       | Y     |     |                                                   |
 | MinHeight                       | Y       | Y     |     |                                                   |
 | MaxWidth                        | Y       | Y     |     |                                                   |
@@ -333,20 +189,19 @@
 | Mac                             | -       | -     |     |                                                   |
 | BackgroundType                  |         |       |     | Acrylic seems to work but the others don't        |
 | BackgroundColour                | Y       | Y     |     |                                                   |
-| HTML                            |         | Y     |     |                                                   |
-| JS                              |         | Y     |     |                                                   |
-| CSS                             |         | Y     |     |                                                   |
-| X                               |         | Y     |     |                                                   |
-| Y                               |         | Y     |     |                                                   |
-| HideOnClose                     |         | Y     |     |                                                   |
+| HTML                            | Y       | Y     |     |                                                   |
+| JS                              | Y       | Y     |     |                                                   |
+| CSS                             | Y       | Y     |     |                                                   |
+| X                               | Y       | Y     |     |                                                   |
+| Y                               | Y       | Y     |     |                                                   |
+| HideOnClose                     | Y       | Y     |     |                                                   |
 | FullscreenButtonEnabled         |         | ?     |     | [linux] How is this different from DisableResize? |
 | Hidden                          | Y       |       |     |                                                   |
 | EnableFraudulentWebsiteWarnings |         |       |     |                                                   |
 | Zoom                            |         | Y     |     |                                                   |
-| EnableDragAndDrop               |         | Y     |     |                                                   |
+| EnableDragAndDrop               | Y       | Y     |     |                                                   |
 | Windows                         | Y       | -     | -   |                                                   |
 | Focused                         | Y       |       |     |                                                   |
->>>>>>> 9da5df35
 
 ### Log
 
@@ -356,11 +211,7 @@
 
 | Event                    | Windows | Linux | Mac | Notes |
 |--------------------------|---------|-------|-----|-------|
-<<<<<<< HEAD
-| Default Application Menu | Y       |       | Y   |       |
-=======
-| Default Application Menu |         | Y     | Y   |       |
->>>>>>> 9da5df35
+| Default Application Menu | Y       | Y     | Y   |       |
 
 ## Tray Menus
 
@@ -432,19 +283,11 @@
 
 | Plugin          | Windows | Linux | Mac | Notes |
 |-----------------|---------|-------|-----|-------|
-<<<<<<< HEAD
 | Browser         | Y       |       | Y   |       |
-| KV Store        | Y       |       | Y   |       |
-| Log             | Y       |       | Y   |       |
+| KV Store        | Y       | Y     | Y   |       |
+| Log             | Y       | Y     | Y   |       |
 | Single Instance | Y       |       | Y   |       |
-| SQLite          | Y       |       | Y   |       |
-=======
-| Browser         |         |       | Y   |       |
-| KV Store        |         | Y     | Y   |       |
-| Log             |         | Y     | Y   |       |
-| Single Instance |         |       | Y   |       |
-| SQLite          |         | Y     | Y   |       |
->>>>>>> 9da5df35
+| SQLite          | Y       | Y     | Y   |       |
 | Start at login  |         |       | Y   |       |
 | Server          |         |       |     |       |
 
@@ -454,21 +297,12 @@
 
 |                 | Windows | Linux | Mac | Notes |
 |-----------------|---------|-------|-----|-------|
-<<<<<<< HEAD
 | Icon Generation | Y       |       | Y   |       |
 | Icon Embedding  | Y       |       | Y   |       |
 | Info.plist      | -       |       | Y   |       |
 | NSIS Installer  |         |       | -   |       |
 | Mac bundle      | -       |       | Y   |       |
 | Windows exe     | Y       |       | -   |       |
-=======
-| Icon Generation |         |       | Y   |       |
-| Icon Embedding  |         |       | Y   |       |
-| Info.plist      |         |       | Y   |       |
-| NSIS Installer  |         |       | -   |       |
-| Mac bundle      |         |       | Y   |       |
-| Windows exe     |         |       | -   |       |
->>>>>>> 9da5df35
 
 ## Frameless Windows
 
@@ -509,7 +343,6 @@
 | DisableFramelessWindowDecorations |         |                                             |
 | WindowMask                        | nil     | Makes the window the contents of the bitmap |
 
-<<<<<<< HEAD
 ## Linux Specific
 
 ## Examples
@@ -540,23 +373,4 @@
 
 # Beta Release TODO
 
-- [ ] Make better looking examples
-=======
-    // Select the type of translucent backdrop. Requires Windows 11 22621 or later.
-    BackdropType BackdropType
-    // Disable the icon in the titlebar
-    DisableIcon bool
-    // Theme. Defaults to SystemDefault which will use whatever the system theme is. The application will follow system theme changes.
-    Theme Theme
-    // Custom colours for dark/light mode
-    CustomTheme *ThemeSettings
-
-    // Disable all window decorations in Frameless mode, which means no "Aero Shadow" and no "Rounded Corner" will be shown.
-    // "Rounded Corners" are only available on Windows 11.
-    DisableFramelessWindowDecorations bool
-
-    // WindowMask is used to set the window shape. Use a PNG with an alpha channel to create a custom shape.
-    WindowMask []byte
-
-## Linux Specific
->>>>>>> 9da5df35
+- [ ] Make better looking examples